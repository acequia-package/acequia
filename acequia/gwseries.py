--- conflicted
+++ resolved
@@ -219,12 +219,7 @@
                 if ref=='surface':
                     surfref = round(props['mplevel']-props['surfacelevel'],2)
                     heads = heads.mask(mask,self._heads-surfref)
-<<<<<<< HEAD
-        else:
-            raise ValueError(f'{ref} is not a valid reference point name')
-=======
-
->>>>>>> 3e1efa90
+
         return heads
 
     def to_csv(self,dirpath=None):
